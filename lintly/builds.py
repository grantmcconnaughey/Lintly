import collections
import logging

from .constants import FAIL_ON_ANY
from .exceptions import NotPullRequestException
from .backends.github import GitHubBackend
from .backends.errors import GitClientError, NotFoundError
from .formatters import build_pr_comment
from .parsers import PARSERS
from .patch import Patch
from .projects import Project


logger = logging.getLogger(__name__)


class LintlyBuild(object):

    def __init__(self, config, linter_output):
        self.config = config
        self.linter_output = linter_output

        self.project = Project(config.repo)
        self.git_client = GitHubBackend(token=config.api_key, project=self.project)

        # All violations found from the linting output
        self._all_violations = {}

        # Violations that are only caused by changes to the current PR
        self._diff_violations = {}

    @property
    def violations(self):
        """
        Returns either the diff violations or all violations depending on configuration.
        """
        return self._all_violations if self.config.fail_on == FAIL_ON_ANY else self._diff_violations

    @property
    def has_violations(self):
        return bool(self.violations)

    @property
    def introduced_issues_count(self):
        if self.violations is None:
            return 0
        return sum(len(item[1]) for item in self.violations.items())

    def execute(self):
        """
        Executes a new build on a project.
        """
        if not self.config.pr:
            raise NotPullRequestException

        logger.info('Running Lintly against PR #{} for repo {}'.format(self.config.pr, self.project))

        parser = PARSERS.get(self.config.format)
        self._all_violations = parser.parse_violations(self.linter_output)
        logger.info('Lintly found violations in {} files'.format(len(self._all_violations)))

        self._diff_violations = self.find_diff_violations()
        logger.info('Lintly found diff violations in {} files'.format(len(self._diff_violations)))

        self.post_pr_comment()
        self.post_commit_status()

    def find_diff_violations(self):
        """
        Uses the diff for this build to find changed lines that also have violations.
        """
        diff = self.git_client.get_pr_diff(self.config.pr)

        patch = Patch(diff)

        violations = collections.defaultdict(list)
        for line in patch.changed_lines:
            file_violations = self._all_violations.get(line['file_name'])
            if not file_violations:
                continue

            line_violations = [v for v in file_violations if v.line == line['line_number']]

            for v in line_violations:
                violations[line['file_name']].append(v)

        return violations

    def post_pr_comment(self):
        """
        Posts a comment to the GitHub PR if the diff results have issues.
        """
        if self.has_violations:
            post_pr_comment = True

            # Attempt to post a PR review. If posting the PR review fails because the bot account
            # does not have permission to review the PR then simply revert to posting a regular PR
            # comment.
            try:
                logger.info('Deleting old PR review comments')
                self.git_client.delete_pull_request_review_comments(self.config.pr)

<<<<<<< HEAD
                logger.info('Creating PR review for PR #{}'.format(self.config.pr))

                # Pull request reviews must always run against the diff violations
=======
                logger.info('Creating PR review')
>>>>>>> e339b811
                self.git_client.create_pull_request_review(self.config.pr, self._diff_violations)
                post_pr_comment = False
            except GitClientError as e:
                # TODO: Make `create_pull_request_review` raise an `UnauthorizedError`
                # so that we don't have to check for a specific message in the exception
                if 'Viewer does not have permission to review this pull request' in str(e):
                    logger.info("Could not post PR review (the bot account didn't have permission)")
                    pass
                else:
                    raise

            if post_pr_comment:
                # logger.info('Deleting old PR comment')
                # self.git_client.delete_pull_request_comments(self.config.pr, bot=self.bot.username)

                logger.info('Creating PR comment for')
                comment = build_pr_comment(self.config, self.violations)
                self.git_client.create_pull_request_comment(self.config.pr, comment)

    def post_commit_status(self):
        """
        Posts results to a commit status in GitHub if this build is for a pull request.
        """
        if self.violations:
            plural = '' if self.introduced_issues_count == 1 else 's'
            description = 'Pull Request introduced {} linting violation{}'.format(
                self.introduced_issues_count, plural)
            self._post_status('failure', description)
        else:
            self._post_status('success', 'Linting introduced no new issues.')

    def _post_status(self, state, description):
        """
        Creates a GitHub status for this build's commit if enabled for the project.
        :param state: The state of the status (pending, error, failure, success)
        :param description: The description for the status
        """
        if self.config.post_status:
            logger.info('Commit statuses enabled')
            try:
                logger.info('Posting {} status to commit SHA {}'.format(state, self.config.commit_sha))
                self.git_client.post_status(
                    state,
                    description,
                    sha=self.config.commit_sha
                )
                logger.info('Posted commit status')
            except NotFoundError:
                # Silently fail if commit statuses can't be created
                logger.warning('Could not create status because project could not be found')
        else:
            logger.info('Commit statuses disabled')<|MERGE_RESOLUTION|>--- conflicted
+++ resolved
@@ -100,13 +100,7 @@
                 logger.info('Deleting old PR review comments')
                 self.git_client.delete_pull_request_review_comments(self.config.pr)
 
-<<<<<<< HEAD
-                logger.info('Creating PR review for PR #{}'.format(self.config.pr))
-
-                # Pull request reviews must always run against the diff violations
-=======
                 logger.info('Creating PR review')
->>>>>>> e339b811
                 self.git_client.create_pull_request_review(self.config.pr, self._diff_violations)
                 post_pr_comment = False
             except GitClientError as e:
